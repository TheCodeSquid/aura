{-

Copyright 2012, 2013 Colin Woodbury <colingw@gmail.com>

This file is part of Aura.

Aura is free s

             oftwar
        e:youcanredist
     ributeitand/ormodify
    itunderthetermsoftheGN
   UGeneralPublicLicenseasp
  ublishedbytheFreeSoftw
 areFoundation,either     ver        sio        n3o        fth
 eLicense,or(atyou       ropti      on)an      ylate      rvers
ion.Auraisdistr         ibutedi    nthehop    ethatit    willbeu
 seful,butWITHOUTA       NYWAR      RANTY      ;with      outev
 entheimpliedwarranty     ofM        ERC        HAN        TAB
  ILITYorFITNESSFORAPART
   ICULARPURPOSE.SeetheGNUG
    eneralPublicLicensefor
     moredetails.Youshoul
        dhavereceiveda
             copyof

the GNU General Public License
along with Aura.  If not, see <http://www.gnu.org/licenses/>.

-}

import System.Environment (getArgs)
import Control.Monad      (unless, liftM)
import System.Exit        (exitSuccess, exitFailure)
import Data.List          (nub, sort, intercalate)

import Aura.Colour.Text (yellow)
import Aura.Shell       (shellCmd)
import Aura.Settings.Enable
import Aura.Settings.Base
import Aura.Monad.Aura
import Aura.Languages
import Aura.Pacman
import Aura.Flags
import Aura.Utils
import Aura.Core
import Aura.Logo

import Utilities (replaceByPatt)
import Shell     (showCursor, hideCursor)

import Aura.Commands.A as A
import Aura.Commands.B as B
import Aura.Commands.C as C
import Aura.Commands.L as L
import Aura.Commands.M as M
import Aura.Commands.O as O
import Aura.Commands.M as M

---

type UserInput = ([Flag],[String],[String])

auraVersion :: String
<<<<<<< HEAD
auraVersion = "1.1.6.1"
=======
auraVersion = "1.2.0.0"
>>>>>>> 8fb6c86d

main :: IO a
main = getArgs >>= prepSettings . processFlags >>= execute >>= exit

processFlags :: [String] -> (UserInput,Maybe Language)
processFlags args = ((flags,nub input,pacOpts'),language)
    where (language,rest) = parseLanguageFlag args
          (flags,input,pacOpts) = parseFlags language rest
          pacOpts' = nub $ pacOpts ++ reconvertFlags flags dualFlagMap

-- | Set the local environment.
prepSettings :: (UserInput,Maybe Language) -> IO (UserInput,Settings)
prepSettings (ui,lang) = (,) ui `liftM` getSettings lang ui

-- | Hand user input to the Aura Monad and run it.
execute :: (UserInput,Settings) -> IO (Either AuraError ())
execute ((flags,input,pacOpts),ss) = do
  let flags' = filterSettingsFlags flags
  unless (Debug `notElem` flags) $ debugOutput ss
  runAura (executeOpts (flags',input,pacOpts)) ss

exit :: Either AuraError () -> IO a
exit (Left e)  = putStrLn (getErrorMsg e) >> exitFailure
exit (Right _) = exitSuccess

-- | After determining what Flag was given, dispatches a function.
-- The `flags` must be sorted to guarantee the pattern matching
-- below will work properly.
-- If no matches on Aura flags are found, the flags are assumed to be
-- pacman's.
executeOpts :: UserInput -> Aura ()
executeOpts ([],_,[]) = executeOpts ([Help],[],[])
executeOpts (flags,input,pacOpts) =
  case sort flags of
    (AURInstall:fs) ->
        case fs of
          []             -> trueRoot (sudo $ A.install pacOpts input)
          [Upgrade]      -> trueRoot (sudo $ A.upgradeAURPkgs pacOpts input)
          [Info]         -> A.aurPkgInfo input
          [Search]       -> A.aurSearch input
          [ViewDeps]     -> A.displayPkgDeps input
          [Download]     -> A.downloadTarballs input
          [GetPkgbuild]  -> A.displayPkgbuild input
          (Refresh:fs')  -> sudo $ syncAndContinue (fs',input,pacOpts)
          badFlags       -> scoldAndFail executeOpts_1
<<<<<<< HEAD
=======
{-}
>>>>>>> 8fb6c86d
    (ABSInstall:fs) ->
        case fs of
          [Search]       -> M.absSearch input
          [Info]         -> M.absInfo input
          badFlags       -> scoldAndFail executeOpts_1
<<<<<<< HEAD
=======
-}
>>>>>>> 8fb6c86d
    (SaveState:fs) ->
        case fs of
          []             -> sudo B.saveState
          [Clean]        -> sudo $ B.cleanStates input
          [RestoreState] -> sudo B.restoreState
          badFlags       -> scoldAndFail executeOpts_1
    (Cache:fs) ->
        case fs of
          []            -> sudo $ C.downgradePackages input
          [Clean]       -> sudo $ C.cleanCache input
          [Search]      -> C.searchCache input
          [CacheBackup] -> sudo $ C.backupCache input
          badFlags      -> scoldAndFail executeOpts_1
    (LogFile:fs) ->
        case fs of
          []       -> ask >>= L.viewLogFile . logFilePathOf
          [Search] -> L.searchLogFile input
          [Info]   -> L.logInfoOnPkg input
          badFlags -> scoldAndFail executeOpts_1
    (Orphans:fs) ->
        case fs of
          []        -> O.displayOrphans input
          [Abandon] -> sudo $ getOrphans >>= flip removePkgs pacOpts
          badFlags  -> scoldAndFail executeOpts_1
    [ViewConf]  -> viewConfFile
    [Languages] -> displayOutputLanguages
    [Help]      -> printHelpMsg pacOpts
    [Version]   -> getVersionInfo >>= animateVersionMsg
    pacmanFlags -> catch (pacman $ pacOpts ++ hijackedFlags ++ input)
                      pacmanFailure
    where hijackedFlags = reconvertFlags flags hijackedFlagMap

-- `-y` was included in the flags. Sync database before continuing.
syncAndContinue :: UserInput -> Aura ()
syncAndContinue (flags,input,pacOpts) = do
  syncDatabase pacOpts
  executeOpts (AURInstall:flags,input,pacOpts)

----------
-- GENERAL
----------
viewConfFile :: Aura ()
viewConfFile = shellCmd "less" [pacmanConfFile]

displayOutputLanguages :: Aura ()
displayOutputLanguages = do
  notify displayOutputLanguages_1
  liftIO $ mapM_ print allLanguages

printHelpMsg :: [String] -> Aura ()
printHelpMsg [] = ask >>= \ss -> do
  pacmanHelp <- getPacmanHelpMsg
  liftIO . putStrLn . getHelpMsg ss $ pacmanHelp
printHelpMsg pacOpts = pacman $ pacOpts ++ ["-h"]

getHelpMsg :: Settings -> [String] -> String
getHelpMsg settings pacmanHelpMsg = intercalate "\n" allMessages
    where lang = langOf settings
          allMessages   = [replacedLines, auraOperMsg lang, manpageMsg lang]
          replacedLines = unlines $ map (replaceByPatt patterns) pacmanHelpMsg
          colouredMsg   = yellow $ inheritedOperTitle lang
          patterns      = [("pacman","aura"), ("operations",colouredMsg)]

-- | Animated version message.
animateVersionMsg :: [String] -> Aura ()
animateVersionMsg verMsg = ask >>= \ss -> liftIO $ do
  hideCursor
  mapM_ (putStrLn . padString verMsgPad) verMsg  -- Version message
  raiseCursorBy 7  -- Initial reraising of the cursor.
  drawPills 3
  mapM_ putStrLn $ renderPacmanHead 0 Open  -- Initial rendering of head.
  raiseCursorBy 4
  takeABite 0  -- Initial bite animation.
  mapM_ pillEating pillsAndWidths
  clearGrid
  version ss
  showCursor
    where pillEating (p,w) = clearGrid >> drawPills p >> takeABite w
          pillsAndWidths   = [(2,5),(1,10),(0,15)]

version :: Settings -> IO ()
version ss = do
  putStrLn auraLogo
  putStrLn $ "AURA Version " ++ auraVersion
  putStrLn " by Colin Woodbury\n"
  mapM_ putStrLn . translatorMsg . langOf $ ss<|MERGE_RESOLUTION|>--- conflicted
+++ resolved
@@ -55,18 +55,13 @@
 import Aura.Commands.L as L
 import Aura.Commands.M as M
 import Aura.Commands.O as O
-import Aura.Commands.M as M
 
 ---
 
 type UserInput = ([Flag],[String],[String])
 
 auraVersion :: String
-<<<<<<< HEAD
-auraVersion = "1.1.6.1"
-=======
 auraVersion = "1.2.0.0"
->>>>>>> 8fb6c86d
 
 main :: IO a
 main = getArgs >>= prepSettings . processFlags >>= execute >>= exit
@@ -112,19 +107,13 @@
           [GetPkgbuild]  -> A.displayPkgbuild input
           (Refresh:fs')  -> sudo $ syncAndContinue (fs',input,pacOpts)
           badFlags       -> scoldAndFail executeOpts_1
-<<<<<<< HEAD
-=======
 {-}
->>>>>>> 8fb6c86d
     (ABSInstall:fs) ->
         case fs of
           [Search]       -> M.absSearch input
           [Info]         -> M.absInfo input
           badFlags       -> scoldAndFail executeOpts_1
-<<<<<<< HEAD
-=======
 -}
->>>>>>> 8fb6c86d
     (SaveState:fs) ->
         case fs of
           []             -> sudo B.saveState
