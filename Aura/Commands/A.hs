-- Handles all `-A` operations

{-

Copyright 2012, 2013 Colin Woodbury <colingw@gmail.com>

This file is part of Aura.

Aura is free software: you can redistribute it and/or modify
it under the terms of the GNU General Public License as published by
the Free Software Foundation, either version 3 of the License, or
(at your option) any later version.

Aura is distributed in the hope that it will be useful,
but WITHOUT ANY WARRANTY; without even the implied warranty of
MERCHANTABILITY or FITNESS FOR A PARTICULAR PURPOSE.  See the
GNU General Public License for more details.

You should have received a copy of the GNU General Public License
along with Aura.  If not, see <http://www.gnu.org/licenses/>.

-}

module Aura.Commands.A
    ( install
    , upgradeAURPkgs
    , aurPkgInfo
    , aurSearch
    , displayPkgDeps
    , downloadTarballs
    , displayPkgbuild ) where

import Text.Regex.PCRE ((=~))
import Control.Monad   (liftM)
import Data.List       (nub, nubBy)

import qualified Aura.Install as I

import Aura.Settings.Base
import Aura.Dependencies
import Aura.Packages.AUR
import Aura.Colour.Text
import Aura.Monad.Aura
import Aura.Languages
import Aura.Utils
import Aura.Core

import Shell

---

install :: [String] -> [String] -> Aura ()
install pacOpts pkgs = I.install b filterAURPkgs pacOpts pkgs
    where b = buildable :: String -> Aura AURPkg  -- Force the type.

upgradeAURPkgs :: [String] -> [String] -> Aura ()
upgradeAURPkgs pacOpts pkgs = ask >>= \ss -> do
  let notIgnored p = splitName p `notElem` ignoredPkgsOf ss
  notify upgradeAURPkgs_1
  foreignPkgs <- filter (\(n,_) -> notIgnored n) `liftM` getForeignPackages
  pkgInfo     <- aurInfoLookup $ map fst foreignPkgs
  let aurPkgs   = filter (\(n,_) -> n `elem` map nameOf pkgInfo) foreignPkgs
      toUpgrade = filter isntMostRecent $ zip pkgInfo (map snd aurPkgs)
  devel <- develPkgCheck
  notify upgradeAURPkgs_2
  if null toUpgrade && null devel
     then warn upgradeAURPkgs_3
     else reportPkgsToUpgrade $ map prettify toUpgrade ++ devel
  install pacOpts $ map (nameOf . fst) toUpgrade ++ pkgs ++ devel
    where prettify (p,v) = nameOf p ++ " : " ++ v ++ " => " ++ latestVerOf p

develPkgCheck :: Aura [String]
develPkgCheck = ask >>= \ss ->
  if rebuildDevel ss then getDevelPkgs else return []

aurPkgInfo :: [String] -> Aura ()
aurPkgInfo pkgs = aurInfoLookup pkgs >>= mapM_ displayAurPkgInfo

displayAurPkgInfo :: PkgInfo -> Aura ()
displayAurPkgInfo info = ask >>= \ss ->
    liftIO $ putStrLn $ renderAurPkgInfo ss info ++ "\n"

renderAurPkgInfo :: Settings -> PkgInfo -> String
renderAurPkgInfo ss info = entrify ss fields entries
    where fields  = map white . infoFields . langOf $ ss
          entries = [ magenta "aur"
                    , white $ nameOf info
                    , latestVerOf info
                    , outOfDateMsg (isOutOfDate info) $ langOf ss
                    , cyan $ projectURLOf info
                    , aurURLOf info
                    , licenseOf info
                    , yellow . show . votesOf $ info
                    , descriptionOf info ]

aurSearch :: [String] -> Aura ()
aurSearch []    = return ()
aurSearch regex = do
    results <- aurSearchLookup regex
    mapM_ (liftIO . putStrLn . renderSearch (unwords regex)) results

renderSearch :: String -> PkgInfo -> String
renderSearch r i = repo ++ n ++ " " ++ v ++ " (" ++ l ++ ")\n    " ++ d
    where c cl cs = case cs =~ ("(?i)" ++ r) of
                      (b,m,a) -> cl b ++ bCyan m ++ cl a
          repo = magenta "aur/"
          n = c bForeground $ nameOf i
          d = c noColour $ descriptionOf i
          l = yellow . show . votesOf $ i  -- `l` for likes?
          v | isOutOfDate i = red $ latestVerOf i
            | otherwise     = green $ latestVerOf i

displayPkgDeps :: [String] -> Aura ()
displayPkgDeps []   = return ()
displayPkgDeps pkgs = do
  info    <- aurInfoLookup pkgs
<<<<<<< HEAD
  aurPkgs <- (mapM (package . nameOf) info) :: Aura [AURPkg]
  allDeps <- mapM determineDeps aurPkgs
=======
  aurPkgs <- (mapM (buildable . nameOf) info) :: Aura [AURPkg]
  allDeps <- mapM (depCheck filterAURPkgs) aurPkgs
>>>>>>> 96bb6264
  let (ps,as,_) = foldl groupPkgs ([],[],[]) allDeps
  I.reportPkgsToInstall (n ps) (nubBy sameName as) []
    where n = nub . map splitName
          sameName a b = pkgNameOf a == pkgNameOf b

downloadTarballs :: [String] -> Aura ()
downloadTarballs pkgs = do
  currDir <- liftIO pwd
  filterAURPkgs pkgs >>= mapM_ (downloadTBall currDir)
    where downloadTBall path pkg = do
              notify $ downloadTarballs_1 pkg
              liftIO $ sourceTarball path pkg

displayPkgbuild :: [String] -> Aura ()
displayPkgbuild pkgs = filterAURPkgs pkgs >>= mapM_ dnload
      where dnload p = downloadPkgbuild p >>= liftIO . putStrLn

isntMostRecent :: (PkgInfo,String) -> Bool
isntMostRecent (info,v) = trueVer > currVer
  where trueVer = comparableVer $ latestVerOf info
        currVer = comparableVer v

------------
-- REPORTING
------------
reportPkgsToUpgrade :: [String] -> Aura ()
reportPkgsToUpgrade pkgs = do
  lang <- langOf `liftM` ask
  printList green cyan (reportPkgsToUpgrade_1 lang) pkgs<|MERGE_RESOLUTION|>--- conflicted
+++ resolved
@@ -51,7 +51,7 @@
 
 install :: [String] -> [String] -> Aura ()
 install pacOpts pkgs = I.install b filterAURPkgs pacOpts pkgs
-    where b = buildable :: String -> Aura AURPkg  -- Force the type.
+    where b = package :: String -> Aura AURPkg  -- Force the type.
 
 upgradeAURPkgs :: [String] -> [String] -> Aura ()
 upgradeAURPkgs pacOpts pkgs = ask >>= \ss -> do
@@ -114,13 +114,8 @@
 displayPkgDeps []   = return ()
 displayPkgDeps pkgs = do
   info    <- aurInfoLookup pkgs
-<<<<<<< HEAD
   aurPkgs <- (mapM (package . nameOf) info) :: Aura [AURPkg]
-  allDeps <- mapM determineDeps aurPkgs
-=======
-  aurPkgs <- (mapM (buildable . nameOf) info) :: Aura [AURPkg]
   allDeps <- mapM (depCheck filterAURPkgs) aurPkgs
->>>>>>> 96bb6264
   let (ps,as,_) = foldl groupPkgs ([],[],[]) allDeps
   I.reportPkgsToInstall (n ps) (nubBy sameName as) []
     where n = nub . map splitName
