-- Handles all `-A` operations

{-

Copyright 2012, 2013 Colin Woodbury <colingw@gmail.com>

This file is part of Aura.

Aura is free software: you can redistribute it and/or modify
it under the terms of the GNU General Public License as published by
the Free Software Foundation, either version 3 of the License, or
(at your option) any later version.

Aura is distributed in the hope that it will be useful,
but WITHOUT ANY WARRANTY; without even the implied warranty of
MERCHANTABILITY or FITNESS FOR A PARTICULAR PURPOSE.  See the
GNU General Public License for more details.

You should have received a copy of the GNU General Public License
along with Aura.  If not, see <http://www.gnu.org/licenses/>.

-}

module Aura.Commands.A
    ( install
    , upgradeAURPkgs
    , aurPkgInfo
    , aurSearch
    , displayPkgDeps
    , downloadTarballs
    , displayPkgbuild ) where

import Text.Regex.PCRE ((=~))
import Control.Monad   (liftM)
import Data.List       (nub, nubBy)

import qualified Aura.Install as I

import Aura.Settings.Base
import Aura.Dependencies
import Aura.Packages.AUR
import Aura.Colour.Text
import Aura.Monad.Aura
import Aura.Languages
import Aura.Utils
import Aura.Core

import Shell

---

<<<<<<< HEAD
type PBHandler = [AURPkg] -> Aura [AURPkg]

-- | The user can handle PKGBUILDs in multiple ways.
-- `--hotedit` takes the highest priority.
pbHandler :: Aura PBHandler
pbHandler = ask >>= check
    where check ss | mayHotEdit ss      = return hotEdit
                   | useCustomizepkg ss = return customizepkg
                   | otherwise          = return return

-- | High level 'install' command. Handles installing
-- dependencies.
installPackages :: [String] -- ^ Package options
  -> [String] -- ^ Packages to install
  -> Aura ()
installPackages _ []         = return ()
installPackages pacOpts pkgs = ask >>= \ss ->
  if not $ delMakeDeps ss
     then installPackages' pacOpts pkgs
     else do  -- `-a` was used with `-A`.
       orphansBefore <- getOrphans
       installPackages' pacOpts pkgs
       orphansAfter <- getOrphans
       let makeDeps = orphansAfter \\ orphansBefore
       unless (null makeDeps) $ notify removeMakeDepsAfter_1
       removePkgs makeDeps pacOpts

installPackages' :: [String] -> [String] -> Aura ()
installPackages' pacOpts pkgs = ask >>= \ss -> do
  let toInstall = pkgs \\ ignoredPkgsOf ss
      ignored   = pkgs \\ toInstall
  reportIgnoredPackages ignored
  (_,aur,nons) <- knownBadPkgCheck toInstall >>= divideByPkgType ignoreRepos
  reportNonPackages nons
  handler <- pbHandler
  aurPkgs <- mapM aurPkg aur >>= reportPkgbuildDiffs >>= handler
  notify installPackages_5
  (repoDeps,aurDeps) <- catch (getDepsToInstall aurPkgs) depCheckFailure
  let repoPkgs    = nub repoDeps
      pkgsAndOpts = pacOpts ++ repoPkgs
  reportPkgsToInstall repoPkgs aurDeps aurPkgs
  okay <- optionalPrompt installPackages_3
  if not okay
     then scoldAndFail installPackages_4
     else do
       unless (null repoPkgs) $ pacman (["-S","--asdeps"] ++ pkgsAndOpts)
       storePkgbuilds $ aurPkgs ++ aurDeps
       mapM_ (buildAndInstallDep handler pacOpts) aurDeps
       buildPackages aurPkgs >>= installPkgFiles pacOpts

knownBadPkgCheck :: [String] -> Aura [String]
knownBadPkgCheck []     = return []
knownBadPkgCheck (p:ps) = ask >>= \ss ->
  case p `lookup` wontBuildOf ss of
    Nothing -> (p :) `liftM` knownBadPkgCheck ps
    Just r  -> do
      scold $ knownBadPkgCheck_1 p
      putStrLnA yellow r
      okay <- optionalPrompt knownBadPkgCheck_2
      if okay then (p :) `liftM` knownBadPkgCheck ps else knownBadPkgCheck ps

depCheckFailure :: String -> Aura a
depCheckFailure m = scold installPackages_1 >> failure m

buildAndInstallDep :: PBHandler -> [String] -> AURPkg -> Aura ()
buildAndInstallDep handler pacOpts pkg =
  handler [pkg] >>= buildPackages >>=
  installPkgFiles ("--asdeps" : pacOpts)
=======
install = I.install
>>>>>>> 8fb6c86d

upgradeAURPkgs :: [String] -> [String] -> Aura ()
upgradeAURPkgs pacOpts pkgs = ask >>= \ss -> do
  let notIgnored p = splitName p `notElem` ignoredPkgsOf ss
  notify upgradeAURPkgs_1
  foreignPkgs <- filter (\(n,_) -> notIgnored n) `liftM` getForeignPackages
  pkgInfo     <- aurInfoLookup $ map fst foreignPkgs
  let aurPkgs   = filter (\(n,_) -> n `elem` map nameOf pkgInfo) foreignPkgs
      toUpgrade = filter isntMostRecent $ zip pkgInfo (map snd aurPkgs)
  devel <- develPkgCheck
  notify upgradeAURPkgs_2
  if null toUpgrade && null devel
     then warn upgradeAURPkgs_3
     else reportPkgsToUpgrade $ map prettify toUpgrade ++ devel
  install pacOpts $ map (nameOf . fst) toUpgrade ++ pkgs ++ devel
    where prettify (p,v) = nameOf p ++ " : " ++ v ++ " => " ++ latestVerOf p

develPkgCheck :: Aura [String]
develPkgCheck = ask >>= \ss ->
  if rebuildDevel ss then getDevelPkgs else return []

aurPkgInfo :: [String] -> Aura ()
aurPkgInfo pkgs = aurInfoLookup pkgs >>= mapM_ displayAurPkgInfo

displayAurPkgInfo :: PkgInfo -> Aura ()
displayAurPkgInfo info = ask >>= \ss ->
    liftIO $ putStrLn $ renderAurPkgInfo ss info ++ "\n"

renderAurPkgInfo :: Settings -> PkgInfo -> String
renderAurPkgInfo ss info = entrify ss fields entries
    where fields  = map white . infoFields . langOf $ ss
          entries = [ magenta "aur"
                    , white $ nameOf info
                    , latestVerOf info
                    , outOfDateMsg (isOutOfDate info) $ langOf ss
                    , cyan $ projectURLOf info
                    , aurURLOf info
                    , licenseOf info
                    , yellow . show . votesOf $ info
                    , descriptionOf info ]

aurSearch :: [String] -> Aura ()
aurSearch []    = return ()
aurSearch regex = do
    results <- aurSearchLookup regex
    mapM_ (liftIO . putStrLn . renderSearch (unwords regex)) results

renderSearch :: String -> PkgInfo -> String
renderSearch r i = repo ++ n ++ " " ++ v ++ " (" ++ l ++ ")\n    " ++ d
    where c cl cs = case cs =~ ("(?i)" ++ r) of
                      (b,m,a) -> cl b ++ bCyan m ++ cl a
          repo = magenta "aur/"
          n = c bForeground $ nameOf i
          d = c noColour $ descriptionOf i
          l = yellow . show . votesOf $ i  -- `l` for likes?
          v | isOutOfDate i = red $ latestVerOf i
            | otherwise     = green $ latestVerOf i

displayPkgDeps :: [String] -> Aura ()
displayPkgDeps []   = return ()
displayPkgDeps pkgs = do
  info    <- aurInfoLookup pkgs
  aurPkgs <- (mapM (buildable . nameOf) info) :: Aura [AURPkg]
  allDeps <- mapM determineDeps aurPkgs
  let (ps,as,_) = foldl groupPkgs ([],[],[]) allDeps
  I.reportPkgsToInstall (n ps) (nubBy sameName as) []
    where n = nub . map splitName
          sameName a b = pkgNameOf a == pkgNameOf b

downloadTarballs :: [String] -> Aura ()
downloadTarballs pkgs = do
  currDir <- liftIO pwd
  filterAURPkgs pkgs >>= mapM_ (downloadTBall currDir)
    where downloadTBall path pkg = do
              notify $ downloadTarballs_1 pkg
              liftIO $ sourceTarball path pkg

displayPkgbuild :: [String] -> Aura ()
displayPkgbuild pkgs = filterAURPkgs pkgs >>= mapM_ dnload
      where dnload p = downloadPkgbuild p >>= liftIO . putStrLn

isntMostRecent :: (PkgInfo,String) -> Bool
isntMostRecent (info,v) = trueVer > currVer
  where trueVer = comparableVer $ latestVerOf info
        currVer = comparableVer v

------------
-- REPORTING
------------
<<<<<<< HEAD
reportPkgsToInstall :: SourcePackage a => [String] -> [a] -> [a] -> Aura ()
reportPkgsToInstall pacPkgs aurDeps aurPkgs = do
  lang <- langOf `liftM` ask
  pl (reportPkgsToInstall_1 lang) (sort pacPkgs)
  pl (reportPkgsToInstall_2 lang) (sort $ namesOf aurDeps)
  pl (reportPkgsToInstall_3 lang) (sort $ namesOf aurPkgs)
      where namesOf = map pkgNameOf
            pl      = printList green cyan

reportNonPackages :: [String] -> Aura ()
reportNonPackages = badReport reportNonPackages_1

reportIgnoredPackages :: [String] -> Aura ()
reportIgnoredPackages pkgs = do
  lang <- langOf `liftM` ask
  printList yellow cyan (reportIgnoredPackages_1 lang) pkgs

reportPkgbuildDiffs :: SourcePackage a => [a] -> Aura [a]
reportPkgbuildDiffs [] = return []
reportPkgbuildDiffs ps = ask >>= check
    where check ss | not $ diffPkgbuilds ss = return ps
                   | otherwise = mapM_ displayDiff ps >> return ps
          displayDiff p = do
            let name = pkgNameOf p
            isStored <- hasPkgbuildStored name
            if not isStored
               then warn $ reportPkgbuildDiffs_1 name
               else do
                 let new = pkgbuildOf p
                 old <- readPkgbuild name
                 case comparePkgbuilds old new of
                   "" -> notify $ reportPkgbuildDiffs_2 name
                   d  -> do
                      warn $ reportPkgbuildDiffs_3 name
                      liftIO $ putStrLn $ d ++ "\n"

=======
>>>>>>> 8fb6c86d
reportPkgsToUpgrade :: [String] -> Aura ()
reportPkgsToUpgrade pkgs = do
  lang <- langOf `liftM` ask
  printList green cyan (reportPkgsToUpgrade_1 lang) pkgs<|MERGE_RESOLUTION|>--- conflicted
+++ resolved
@@ -49,78 +49,7 @@
 
 ---
 
-<<<<<<< HEAD
-type PBHandler = [AURPkg] -> Aura [AURPkg]
-
--- | The user can handle PKGBUILDs in multiple ways.
--- `--hotedit` takes the highest priority.
-pbHandler :: Aura PBHandler
-pbHandler = ask >>= check
-    where check ss | mayHotEdit ss      = return hotEdit
-                   | useCustomizepkg ss = return customizepkg
-                   | otherwise          = return return
-
--- | High level 'install' command. Handles installing
--- dependencies.
-installPackages :: [String] -- ^ Package options
-  -> [String] -- ^ Packages to install
-  -> Aura ()
-installPackages _ []         = return ()
-installPackages pacOpts pkgs = ask >>= \ss ->
-  if not $ delMakeDeps ss
-     then installPackages' pacOpts pkgs
-     else do  -- `-a` was used with `-A`.
-       orphansBefore <- getOrphans
-       installPackages' pacOpts pkgs
-       orphansAfter <- getOrphans
-       let makeDeps = orphansAfter \\ orphansBefore
-       unless (null makeDeps) $ notify removeMakeDepsAfter_1
-       removePkgs makeDeps pacOpts
-
-installPackages' :: [String] -> [String] -> Aura ()
-installPackages' pacOpts pkgs = ask >>= \ss -> do
-  let toInstall = pkgs \\ ignoredPkgsOf ss
-      ignored   = pkgs \\ toInstall
-  reportIgnoredPackages ignored
-  (_,aur,nons) <- knownBadPkgCheck toInstall >>= divideByPkgType ignoreRepos
-  reportNonPackages nons
-  handler <- pbHandler
-  aurPkgs <- mapM aurPkg aur >>= reportPkgbuildDiffs >>= handler
-  notify installPackages_5
-  (repoDeps,aurDeps) <- catch (getDepsToInstall aurPkgs) depCheckFailure
-  let repoPkgs    = nub repoDeps
-      pkgsAndOpts = pacOpts ++ repoPkgs
-  reportPkgsToInstall repoPkgs aurDeps aurPkgs
-  okay <- optionalPrompt installPackages_3
-  if not okay
-     then scoldAndFail installPackages_4
-     else do
-       unless (null repoPkgs) $ pacman (["-S","--asdeps"] ++ pkgsAndOpts)
-       storePkgbuilds $ aurPkgs ++ aurDeps
-       mapM_ (buildAndInstallDep handler pacOpts) aurDeps
-       buildPackages aurPkgs >>= installPkgFiles pacOpts
-
-knownBadPkgCheck :: [String] -> Aura [String]
-knownBadPkgCheck []     = return []
-knownBadPkgCheck (p:ps) = ask >>= \ss ->
-  case p `lookup` wontBuildOf ss of
-    Nothing -> (p :) `liftM` knownBadPkgCheck ps
-    Just r  -> do
-      scold $ knownBadPkgCheck_1 p
-      putStrLnA yellow r
-      okay <- optionalPrompt knownBadPkgCheck_2
-      if okay then (p :) `liftM` knownBadPkgCheck ps else knownBadPkgCheck ps
-
-depCheckFailure :: String -> Aura a
-depCheckFailure m = scold installPackages_1 >> failure m
-
-buildAndInstallDep :: PBHandler -> [String] -> AURPkg -> Aura ()
-buildAndInstallDep handler pacOpts pkg =
-  handler [pkg] >>= buildPackages >>=
-  installPkgFiles ("--asdeps" : pacOpts)
-=======
 install = I.install
->>>>>>> 8fb6c86d
 
 upgradeAURPkgs :: [String] -> [String] -> Aura ()
 upgradeAURPkgs pacOpts pkgs = ask >>= \ss -> do
@@ -183,7 +112,7 @@
 displayPkgDeps []   = return ()
 displayPkgDeps pkgs = do
   info    <- aurInfoLookup pkgs
-  aurPkgs <- (mapM (buildable . nameOf) info) :: Aura [AURPkg]
+  aurPkgs <- (mapM (package . nameOf) info) :: Aura [AURPkg]
   allDeps <- mapM determineDeps aurPkgs
   let (ps,as,_) = foldl groupPkgs ([],[],[]) allDeps
   I.reportPkgsToInstall (n ps) (nubBy sameName as) []
@@ -210,45 +139,6 @@
 ------------
 -- REPORTING
 ------------
-<<<<<<< HEAD
-reportPkgsToInstall :: SourcePackage a => [String] -> [a] -> [a] -> Aura ()
-reportPkgsToInstall pacPkgs aurDeps aurPkgs = do
-  lang <- langOf `liftM` ask
-  pl (reportPkgsToInstall_1 lang) (sort pacPkgs)
-  pl (reportPkgsToInstall_2 lang) (sort $ namesOf aurDeps)
-  pl (reportPkgsToInstall_3 lang) (sort $ namesOf aurPkgs)
-      where namesOf = map pkgNameOf
-            pl      = printList green cyan
-
-reportNonPackages :: [String] -> Aura ()
-reportNonPackages = badReport reportNonPackages_1
-
-reportIgnoredPackages :: [String] -> Aura ()
-reportIgnoredPackages pkgs = do
-  lang <- langOf `liftM` ask
-  printList yellow cyan (reportIgnoredPackages_1 lang) pkgs
-
-reportPkgbuildDiffs :: SourcePackage a => [a] -> Aura [a]
-reportPkgbuildDiffs [] = return []
-reportPkgbuildDiffs ps = ask >>= check
-    where check ss | not $ diffPkgbuilds ss = return ps
-                   | otherwise = mapM_ displayDiff ps >> return ps
-          displayDiff p = do
-            let name = pkgNameOf p
-            isStored <- hasPkgbuildStored name
-            if not isStored
-               then warn $ reportPkgbuildDiffs_1 name
-               else do
-                 let new = pkgbuildOf p
-                 old <- readPkgbuild name
-                 case comparePkgbuilds old new of
-                   "" -> notify $ reportPkgbuildDiffs_2 name
-                   d  -> do
-                      warn $ reportPkgbuildDiffs_3 name
-                      liftIO $ putStrLn $ d ++ "\n"
-
-=======
->>>>>>> 8fb6c86d
 reportPkgsToUpgrade :: [String] -> Aura ()
 reportPkgsToUpgrade pkgs = do
   lang <- langOf `liftM` ask
