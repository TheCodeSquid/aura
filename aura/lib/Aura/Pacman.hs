{-# LANGUAGE FlexibleContexts  #-}
{-# LANGUAGE MonoLocalBinds    #-}
{-# LANGUAGE MultiWayIf        #-}
{-# LANGUAGE OverloadedStrings #-}
{-# LANGUAGE ViewPatterns      #-}

-- |
-- Module    : Aura.Pacman
-- Copyright : (c) Colin Woodbury, 2012 - 2020
-- License   : GPL3
-- Maintainer: Colin Woodbury <colin@fosskers.ca>
--
-- An interface to @pacman@.
-- Takes any pacman arguments and applies it to pacman through the shell.

module Aura.Pacman
  ( -- * Calling Pacman
    pacman
  , pacmanOutput, pacmanSuccess, pacmanLines
    -- * Paths
  , lockFile
  , pacmanConfFile
  , defaultLogFile
  , getCachePath
  , getLogFilePath
    -- * Pacman Config
  , Config(..), config
  , getPacmanConf
  , getIgnoredPkgs, getIgnoredGroups
  , groupPackages
    -- * Misc.
  , versionInfo
  , verMsgPad
  ) where

import           Aura.Languages
import           Aura.Types
<<<<<<< HEAD
import           Data.Bifunctor (first)
=======
import           Aura.Utils (strictText)
import           BasePrelude hiding (setEnv, some, try)
import qualified Data.ByteString as BS
import qualified Data.ByteString.Lazy.Char8 as BL
import qualified Data.Map.Strict as M
import           Data.Set (Set)
import qualified Data.Set as S
>>>>>>> 98ae5f79
import           Data.Set.NonEmpty (NESet)
import           Lens.Micro (at, (^?), _2, _Just, _head)
import           Lens.Micro.GHC ()
import           RIO hiding (first, some, try)
import qualified RIO.ByteString as BS
import qualified RIO.ByteString.Lazy as BL
import           RIO.List.Partial ((!!))
import qualified RIO.Map as M
import qualified RIO.Set as S
import qualified RIO.Text as T
import           System.Path (Absolute, Path, fromAbsoluteFilePath, toFilePath)
import           System.Process.Typed
import           Text.Megaparsec hiding (single)
import           Text.Megaparsec.Char
import qualified Text.Megaparsec.Char.Lexer as L

---

-- | The (meaningful) contents of the Pacman config file.
newtype Config = Config (Map Text [Text]) deriving (Show)

-- | Parse a `Config`, the pacman configuration file.
config :: Parsec Void Text Config
config = Config . M.fromList . rights <$> (garbage *> some (fmap Right (try pair) <|> fmap Left single) <* eof)

single :: Parsec Void Text ()
single = L.lexeme garbage . void $ manyTill letterChar newline

pair :: Parsec Void Text (Text, [Text])
pair = L.lexeme garbage $ do
  n <- takeWhile1P Nothing (/= ' ')
  space
  void $ char '='
  space
  rest <- T.words <$> takeWhile1P Nothing (/= '\n')
  pure (n, rest)

-- | Using `[]` as block comment markers is a trick to skip conf file "section" lines.
garbage :: Parsec Void Text ()
garbage = L.space space1 (L.skipLineComment "#") (L.skipBlockComment "[" "]")

-- | Default location of the pacman config file: \/etc\/pacman.conf
pacmanConfFile :: Path Absolute
pacmanConfFile = fromAbsoluteFilePath "/etc/pacman.conf"

-- | Default location of the pacman log flie: \/var\/log\/pacman.log
defaultLogFile :: Path Absolute
defaultLogFile = fromAbsoluteFilePath "/var/log/pacman.log"

-- | Default location of the pacman database lock file: \/var\/lib\/pacman\/db.lck
lockFile :: Path Absolute
lockFile = fromAbsoluteFilePath "/var/lib/pacman/db.lck"

-- | Given a filepath to the pacman config, try to parse its contents.
getPacmanConf :: Path Absolute -> IO (Either Failure Config)
getPacmanConf fp = do
  file <- decodeUtf8Lenient <$> BS.readFile (toFilePath fp)
  pure . first (const (Failure confParsing_1)) $ parse config "pacman config" file

-- | Fetches the @IgnorePkg@ entry from the config, if it's there.
getIgnoredPkgs :: Config -> Set PkgName
getIgnoredPkgs (Config c) = maybe S.empty (S.fromList . map PkgName) $ M.lookup "IgnorePkg" c

-- | Fetches the @IgnoreGroup@ entry from the config, if it's there.
getIgnoredGroups :: Config -> Set PkgGroup
getIgnoredGroups (Config c) = maybe S.empty (S.fromList . map PkgGroup) $ M.lookup "IgnoreGroup" c

-- | Given a `Set` of package groups, yield all the packages they contain.
groupPackages :: NESet PkgGroup -> IO (Set PkgName)
groupPackages igs = fmap (f . decodeUtf8Lenient) . pacmanOutput $ "-Qg" : asFlag igs
  where
    f :: Text -> Set PkgName
    f = S.fromList . map (PkgName . (!! 1) . T.words) . T.lines

-- | Fetches the @CacheDir@ entry from the config, if it's there.
getCachePath :: Config -> Maybe (Path Absolute)
getCachePath (Config c) = c ^? at "CacheDir" . _Just . _head . to (fromAbsoluteFilePath . T.unpack)

-- | Fetches the @LogFile@ entry from the config, if it's there.
getLogFilePath :: Config -> Maybe (Path Absolute)
getLogFilePath (Config c) = c ^? at "LogFile" . _Just . _head . to (fromAbsoluteFilePath . T.unpack)

----------
-- ACTIONS
----------

-- | Create a pacman process to run.
pacmanProc :: [String] -> ProcessConfig () () ()
pacmanProc args = setEnv [("LC_ALL", "C")] $ proc "pacman" args

-- | Run a pacman action that may fail. Will never throw an IO exception.
pacman :: [Text] -> IO (Either Failure ())
pacman (map T.unpack -> args) = do
  ec <- runProcess $ pacmanProc args
  pure . bool (Left $ Failure pacmanFailure_1) (Right ()) $ ec == ExitSuccess

-- | Run some `pacman` process, but only care about whether it succeeded.
<<<<<<< HEAD
pacmanSuccess :: [Text] -> IO Bool
pacmanSuccess = fmap (== ExitSuccess) . runProcess . setStderr closed . setStdout closed . proc "pacman" . map T.unpack

-- | Runs pacman silently and returns only the stdout.
pacmanOutput :: [Text] -> IO ByteString
pacmanOutput = fmap (^. _2 . to BL.toStrict) . readProcess . proc "pacman" . map T.unpack
=======
pacmanSuccess :: [T.Text] -> IO Bool
pacmanSuccess = fmap (== ExitSuccess) . runProcess . setStderr closed . setStdout closed . pacmanProc . map T.unpack

-- | Runs pacman silently and returns only the stdout.
pacmanOutput :: [T.Text] -> IO BL.ByteString
pacmanOutput = fmap (^. _2) . readProcess . pacmanProc . map T.unpack
>>>>>>> 98ae5f79

-- | Runs pacman silently and returns the stdout as UTF8-decoded `Text` lines.
pacmanLines :: [Text] -> IO [Text]
pacmanLines s = T.lines . decodeUtf8Lenient <$> pacmanOutput s

-- | Yields the lines given by `pacman -V` with the pacman image stripped.
versionInfo :: IO [Text]
versionInfo = map (T.drop verMsgPad) <$> pacmanLines ["-V"]

-- | The amount of whitespace before text in the lines given by `pacman -V`
verMsgPad :: Int
verMsgPad = 23<|MERGE_RESOLUTION|>--- conflicted
+++ resolved
@@ -35,17 +35,7 @@
 
 import           Aura.Languages
 import           Aura.Types
-<<<<<<< HEAD
 import           Data.Bifunctor (first)
-=======
-import           Aura.Utils (strictText)
-import           BasePrelude hiding (setEnv, some, try)
-import qualified Data.ByteString as BS
-import qualified Data.ByteString.Lazy.Char8 as BL
-import qualified Data.Map.Strict as M
-import           Data.Set (Set)
-import qualified Data.Set as S
->>>>>>> 98ae5f79
 import           Data.Set.NonEmpty (NESet)
 import           Lens.Micro (at, (^?), _2, _Just, _head)
 import           Lens.Micro.GHC ()
@@ -143,21 +133,12 @@
   pure . bool (Left $ Failure pacmanFailure_1) (Right ()) $ ec == ExitSuccess
 
 -- | Run some `pacman` process, but only care about whether it succeeded.
-<<<<<<< HEAD
-pacmanSuccess :: [Text] -> IO Bool
-pacmanSuccess = fmap (== ExitSuccess) . runProcess . setStderr closed . setStdout closed . proc "pacman" . map T.unpack
-
--- | Runs pacman silently and returns only the stdout.
-pacmanOutput :: [Text] -> IO ByteString
-pacmanOutput = fmap (^. _2 . to BL.toStrict) . readProcess . proc "pacman" . map T.unpack
-=======
 pacmanSuccess :: [T.Text] -> IO Bool
 pacmanSuccess = fmap (== ExitSuccess) . runProcess . setStderr closed . setStdout closed . pacmanProc . map T.unpack
 
 -- | Runs pacman silently and returns only the stdout.
-pacmanOutput :: [T.Text] -> IO BL.ByteString
-pacmanOutput = fmap (^. _2) . readProcess . pacmanProc . map T.unpack
->>>>>>> 98ae5f79
+pacmanOutput :: [Text] -> IO ByteString
+pacmanOutput = fmap (^. _2 . to BL.toStrict) . readProcess . pacmanProc . map T.unpack
 
 -- | Runs pacman silently and returns the stdout as UTF8-decoded `Text` lines.
 pacmanLines :: [Text] -> IO [Text]
