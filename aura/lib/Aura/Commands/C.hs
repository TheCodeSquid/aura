{-# LANGUAGE BangPatterns      #-}
{-# LANGUAGE DataKinds         #-}
{-# LANGUAGE FlexibleContexts  #-}
{-# LANGUAGE MonoLocalBinds    #-}
{-# LANGUAGE MultiWayIf        #-}
{-# LANGUAGE OverloadedStrings #-}
{-# LANGUAGE TypeApplications  #-}

-- |
-- Module    : Aura.Commands.C
-- Copyright : (c) Colin Woodbury, 2012 - 2019
-- License   : GPL3
-- Maintainer: Colin Woodbury <colin@fosskers.ca>
--
-- Handle all @-C@ flags - those which involve the package cache.

module Aura.Commands.C
  ( downgradePackages
  , searchCache
  , backupCache
  , cleanCache
  , cleanNotSaved
  ) where

import           Aura.Cache
import           Aura.Colour (red)
import           Aura.Core
import           Aura.Languages
import           Aura.Pacman (pacman)
import           Aura.Settings
import           Aura.State
import           Aura.Types
import           Aura.Utils
import           BasePrelude
import           Control.Effect (Carrier, Member)
import           Control.Effect.Error (Error, throwError)
import           Control.Effect.Lift (Lift, sendM)
import           Control.Effect.Reader (Reader, asks)
import           Data.Generics.Product (field)
import           Data.List.NonEmpty (nonEmpty)
import qualified Data.Map.Strict as M
import qualified Data.Set as S
import           Data.Set.NonEmpty (NESet)
import qualified Data.Set.NonEmpty as NES
import qualified Data.Text as T
import           Lens.Micro ((^?), _Just)
import           System.Path
import           System.Path.IO (copyFile, doesDirectoryExist, removeFile)

---

-- | Interactive. Gives the user a choice as to exactly what versions
-- they want to downgrade to.
downgradePackages :: (Carrier sig m, Member (Reader Env) sig, Member (Error Failure) sig, Member (Lift IO) sig) => 
  NESet PkgName -> m ()
downgradePackages pkgs = do
  ss    <- asks settings
  let cachePath = either id id . cachePathOf $ commonConfigOf ss
  reals <- sendM $ pkgsInCache ss pkgs
  traverse_ (report red reportBadDowngradePkgs_1) . nonEmpty . toList $ NES.toSet pkgs S.\\ reals
  unless (null reals) $ do
    cache   <- sendM $ cacheContents cachePath
    choices <- traverse (getDowngradeChoice cache) $ toList reals
<<<<<<< HEAD
    liftEitherM . pacman $ "-U" : asFlag (commonConfigOf ss) <> map (T.pack . toFilePath . path) choices
=======
    liftEitherM . sendM . pacman $ "-U" : asFlag (commonConfigOf ss) <> map (toFilePath . path) choices
>>>>>>> 99683911

-- | For a given package, get a choice from the user about which version of it to
-- downgrade to.
getDowngradeChoice :: (Carrier sig m, Member (Reader Env) sig, Member (Error Failure) sig, Member (Lift IO) sig) => 
  Cache -> PkgName -> m PackagePath
getDowngradeChoice cache pkg =
  case nonEmpty $ getChoicesFromCache cache pkg of
    Nothing      -> throwError . Failure $ reportBadDowngradePkgs_2 pkg
    Just choices -> do
      ss <- asks settings
      sendM . notify ss . getDowngradeChoice_1 pkg $ langOf ss
      sendM $ getSelection (T.pack . toFilePath . path) choices

getChoicesFromCache :: Cache -> PkgName -> [PackagePath]
getChoicesFromCache (Cache cache) p = sort . M.elems $ M.filterWithKey (\(SimplePkg pn _) _ -> p == pn) cache

-- | Print all package filenames that match a given `T.Text`.
searchCache :: (Carrier sig m, Member (Reader Env) sig, Member (Lift IO) sig) => T.Text -> m ()
searchCache ps = do
  ss <- asks settings
  matches <- sendM $ cacheMatches ss ps
  sendM . traverse_ (putStrLn . toFilePath . path) $ sort matches

-- | The destination folder must already exist for the back-up to begin.
backupCache :: (Carrier sig m, Member (Reader Env) sig, Member (Error Failure) sig, Member (Lift IO) sig) =>
  Path Absolute -> m ()
backupCache dir = do
  exists <- sendM $ doesDirectoryExist dir
  if | not exists -> throwError $ Failure backupCache_3
     | otherwise  -> confirmBackup dir >>= backup dir

confirmBackup :: (Carrier sig m, Member (Reader Env) sig, Member (Error Failure) sig, Member (Lift IO) sig) =>
  Path Absolute -> m Cache
confirmBackup dir = do
  ss    <- asks settings
  cache <- sendM . cacheContents . either id id . cachePathOf $ commonConfigOf ss
  sendM . notify ss $ backupCache_4 (toFilePath dir) (langOf ss)
  sendM . notify ss $ backupCache_5 (M.size $ _cache cache) (langOf ss)
  okay  <- sendM $ optionalPrompt ss backupCache_6
  bool (throwError $ Failure backupCache_7) (pure cache) okay

backup :: (Carrier sig m, Member (Reader Env) sig, Member (Lift IO) sig) =>
  Path Absolute -> Cache -> m ()
backup dir (Cache cache) = do
  ss <- asks settings
  sendM . notify ss . backupCache_8 $ langOf ss
  sendM $ putStrLn ""  -- So that the cursor can rise at first.
  copyAndNotify dir (M.elems cache) 1

-- | Manages the file copying and display of the real-time progress notifier.
copyAndNotify :: (Carrier sig m, Member (Reader Env) sig, Member (Lift IO) sig) =>
  Path Absolute -> [PackagePath] -> Int -> m ()
copyAndNotify _ [] _ = pure ()
copyAndNotify dir (PackagePath p : ps) n = do
  ss <- asks settings
  sendM $ raiseCursorBy 1
  sendM . warn ss . copyAndNotify_1 n $ langOf ss
  sendM $ copyFile p dir
  copyAndNotify dir ps $ n + 1

-- | Keeps a certain number of package files in the cache according to
-- a number provided by the user. The rest are deleted.
cleanCache :: (Carrier sig m, Member (Reader Env) sig, Member (Error Failure) sig, Member (Lift IO) sig) =>
  Word -> m ()
cleanCache toSave
  | toSave == 0 = asks settings >>= \ss -> sendM (warn ss . cleanCache_2 $ langOf ss) >> (liftEitherM . sendM . pacman $ ["-Scc"])
  | otherwise   = do
      ss <- asks settings
      sendM . warn ss . cleanCache_3 toSave $ langOf ss
      okay <- sendM $ optionalPrompt ss cleanCache_4
      bool (throwError $ Failure cleanCache_5) (clean (fromIntegral toSave)) okay

clean :: (Carrier sig m, Member (Reader Env) sig, Member (Lift IO) sig) => Int -> m ()
clean toSave = do
  ss <- asks settings
  sendM . notify ss . cleanCache_6 $ langOf ss
  let cachePath = either id id . cachePathOf $ commonConfigOf ss
  (Cache cache) <- sendM $ cacheContents cachePath
  let !files    = M.elems cache
      grouped   = take toSave . reverse <$> groupByName files
      toRemove  = files \\ fold grouped
  sendM $ traverse_ removeFile $ map path toRemove

-- | Only package files with a version not in any PkgState will be
-- removed.
cleanNotSaved :: (Carrier sig m, Member (Reader Env) sig, Member (Lift IO) sig) => m ()
cleanNotSaved = do
  ss <- asks settings
  sendM . notify ss . cleanNotSaved_1 $ langOf ss
  sfs <- sendM getStateFiles
  states <- fmap catMaybes . sendM $ traverse readState sfs
  let cachePath = either id id . cachePathOf $ commonConfigOf ss
  (Cache cache)  <- sendM $ cacheContents cachePath
  let duds = M.filterWithKey (\p _ -> any (inState p) states) cache
  prop <- sendM . optionalPrompt ss $ cleanNotSaved_2 $ M.size duds
  when prop . sendM . traverse_ removeFile . map path $ M.elems duds

-- | Typically takes the contents of the package cache as an argument.
groupByName :: [PackagePath] -> [[PackagePath]]
groupByName pkgs = groupBy sameBaseName $ sort pkgs
    where sameBaseName a b = baseName a == baseName b
          baseName p = simplepkg p ^? _Just . field @"name"<|MERGE_RESOLUTION|>--- conflicted
+++ resolved
@@ -51,7 +51,7 @@
 
 -- | Interactive. Gives the user a choice as to exactly what versions
 -- they want to downgrade to.
-downgradePackages :: (Carrier sig m, Member (Reader Env) sig, Member (Error Failure) sig, Member (Lift IO) sig) => 
+downgradePackages :: (Carrier sig m, Member (Reader Env) sig, Member (Error Failure) sig, Member (Lift IO) sig) =>
   NESet PkgName -> m ()
 downgradePackages pkgs = do
   ss    <- asks settings
@@ -61,15 +61,11 @@
   unless (null reals) $ do
     cache   <- sendM $ cacheContents cachePath
     choices <- traverse (getDowngradeChoice cache) $ toList reals
-<<<<<<< HEAD
-    liftEitherM . pacman $ "-U" : asFlag (commonConfigOf ss) <> map (T.pack . toFilePath . path) choices
-=======
-    liftEitherM . sendM . pacman $ "-U" : asFlag (commonConfigOf ss) <> map (toFilePath . path) choices
->>>>>>> 99683911
+    liftEitherM . sendM . pacman $ "-U" : asFlag (commonConfigOf ss) <> map (T.pack . toFilePath . path) choices
 
 -- | For a given package, get a choice from the user about which version of it to
 -- downgrade to.
-getDowngradeChoice :: (Carrier sig m, Member (Reader Env) sig, Member (Error Failure) sig, Member (Lift IO) sig) => 
+getDowngradeChoice :: (Carrier sig m, Member (Reader Env) sig, Member (Error Failure) sig, Member (Lift IO) sig) =>
   Cache -> PkgName -> m PackagePath
 getDowngradeChoice cache pkg =
   case nonEmpty $ getChoicesFromCache cache pkg of
