{-# LANGUAGE BangPatterns      #-}
{-# LANGUAGE DataKinds         #-}
{-# LANGUAGE FlexibleContexts  #-}
{-# LANGUAGE MonoLocalBinds    #-}
{-# LANGUAGE MultiWayIf        #-}
{-# LANGUAGE OverloadedStrings #-}
{-# LANGUAGE TypeApplications  #-}

-- |
-- Module    : Aura.Commands.C
-- Copyright : (c) Colin Woodbury, 2012 - 2019
-- License   : GPL3
-- Maintainer: Colin Woodbury <colin@fosskers.ca>
--
-- Handle all @-C@ flags - those which involve the package cache.

module Aura.Commands.C
  ( downgradePackages
  , searchCache
  , backupCache
  , cleanCache
  , cleanNotSaved
  ) where

import           Aura.Cache
import           Aura.Colour (red)
import           Aura.Core
import           Aura.Languages
import           Aura.Pacman (pacman)
import           Aura.Settings
import           Aura.State
import           Aura.Types
import           Aura.Utils
import           BasePrelude
import           Control.Effect (Carrier, Member)
import           Control.Effect.Error (Error, throwError)
import           Control.Effect.Lift (Lift, sendM)
import           Control.Effect.Reader (Reader, asks)
import           Data.Generics.Product (field)
import           Data.List.NonEmpty (nonEmpty)
import qualified Data.Map.Strict as M
import qualified Data.Set as S
import           Data.Set.NonEmpty (NESet)
import qualified Data.Set.NonEmpty as NES
import qualified Data.Text as T
import           Lens.Micro ((^?), _Just)
import           System.Path
import           System.Path.IO (copyFile, doesDirectoryExist, removeFile)

---

-- | Interactive. Gives the user a choice as to exactly what versions
-- they want to downgrade to.
<<<<<<< HEAD
downgradePackages :: (Carrier sig m, Member (Reader Env) sig, Member (Error Failure) sig, Member (Lift IO) sig) => NESet PkgName -> m ()
=======
downgradePackages :: (Member (Reader Env) r, Member (Error Failure) r, Member IO r) =>
  NESet PkgName -> Eff r ()
>>>>>>> 27fd480f
downgradePackages pkgs = do
  ss    <- asks settings
  let cachePath = either id id . cachePathOf $ commonConfigOf ss
  reals <- sendM $ pkgsInCache ss pkgs
  traverse_ (report red reportBadDowngradePkgs_1) . nonEmpty . toList $ NES.toSet pkgs S.\\ reals
  unless (null reals) $ do
    cache   <- sendM $ cacheContents cachePath
    choices <- traverse (getDowngradeChoice cache) $ toList reals
    liftEitherM . sendM . pacman $ "-U" : asFlag (commonConfigOf ss) <> map (toFilePath . path) choices

-- | For a given package, get a choice from the user about which version of it to
-- downgrade to.
<<<<<<< HEAD
getDowngradeChoice :: (Carrier sig m, Member (Reader Env) sig, Member (Error Failure) sig, Member (Lift IO) sig) => Cache -> PkgName -> m PackagePath
=======
getDowngradeChoice :: (Member (Reader Env) r, Member (Error Failure) r, Member IO r) =>
  Cache -> PkgName -> Eff r PackagePath
>>>>>>> 27fd480f
getDowngradeChoice cache pkg =
  case nonEmpty $ getChoicesFromCache cache pkg of
    Nothing      -> throwError . Failure $ reportBadDowngradePkgs_2 pkg
    Just choices -> do
      ss <- asks settings
<<<<<<< HEAD
      sendM . notify ss . getDowngradeChoice_1 pkg $ langOf ss
      sendM $ getSelection (T.pack . toFilePath . path) choices
=======
      send . notify ss . getDowngradeChoice_1 pkg $ langOf ss
      send $ getSelection (T.pack . toFilePath . path) choices
>>>>>>> 27fd480f

getChoicesFromCache :: Cache -> PkgName -> [PackagePath]
getChoicesFromCache (Cache cache) p = sort . M.elems $ M.filterWithKey (\(SimplePkg pn _) _ -> p == pn) cache

-- | Print all package filenames that match a given `T.Text`.
<<<<<<< HEAD
searchCache :: (Carrier sig m, Member (Reader Env) sig, Member (Lift IO) sig) => T.Text -> m ()
searchCache ps = do
  ss <- asks settings
  matches <- sendM $ cacheMatches ss ps
  sendM . traverse_ (putStrLn . toFilePath . path) $ sort matches

-- | The destination folder must already exist for the back-up to begin.
backupCache :: (Carrier sig m, Member (Reader Env) sig, Member (Error Failure) sig, Member (Lift IO) sig) =>
  Path Absolute -> m ()
=======
searchCache :: (Member (Reader Env) r, Member IO r) => T.Text -> Eff r ()
searchCache ps = do
  ss <- asks settings
  matches <- send $ cacheMatches ss ps
  send . traverse_ (putStrLn . toFilePath . path) $ sort matches

-- | The destination folder must already exist for the back-up to begin.
backupCache :: (Member (Reader Env) r, Member (Error Failure) r, Member IO r) => Path Absolute -> Eff r ()
>>>>>>> 27fd480f
backupCache dir = do
  exists <- sendM $ doesDirectoryExist dir
  if | not exists -> throwError $ Failure backupCache_3
     | otherwise  -> confirmBackup dir >>= backup dir

<<<<<<< HEAD
confirmBackup :: (Carrier sig m, Member (Reader Env) sig, Member (Error Failure) sig, Member (Lift IO) sig) =>
  Path Absolute -> m Cache
confirmBackup dir = do
  ss    <- asks settings
  cache <- sendM . cacheContents . either id id . cachePathOf $ commonConfigOf ss
  sendM . notify ss $ backupCache_4 (toFilePath dir) (langOf ss)
  sendM . notify ss $ backupCache_5 (M.size $ _cache cache) (langOf ss)
  okay  <- sendM $ optionalPrompt ss backupCache_6
  bool (throwError $ Failure backupCache_7) (pure cache) okay

backup :: (Carrier sig m, Member (Reader Env) sig, Member (Lift IO) sig) =>
  Path Absolute -> Cache -> m ()
backup dir (Cache cache) = do
  ss <- asks settings
  sendM . notify ss . backupCache_8 $ langOf ss
  sendM $ putStrLn ""  -- So that the cursor can rise at first.
  copyAndNotify dir (M.elems cache) 1

-- | Manages the file copying and display of the real-time progress notifier.
copyAndNotify :: (Carrier sig m, Member (Reader Env) sig, Member (Lift IO) sig) =>
  Path Absolute -> [PackagePath] -> Int -> m ()
copyAndNotify _ [] _ = pure ()
copyAndNotify dir (PackagePath p : ps) n = do
  ss <- asks settings
  sendM $ raiseCursorBy 1
  sendM . warn ss . copyAndNotify_1 n $ langOf ss
  sendM $ copyFile p dir
=======
confirmBackup :: (Member (Reader Env) r, Member (Error Failure) r, Member IO r) => Path Absolute -> Eff r Cache
confirmBackup dir = do
  ss    <- asks settings
  cache <- send . cacheContents . either id id . cachePathOf $ commonConfigOf ss
  send . notify ss $ backupCache_4 (toFilePath dir) (langOf ss)
  send . notify ss $ backupCache_5 (M.size $ _cache cache) (langOf ss)
  okay  <- send $ optionalPrompt ss backupCache_6
  bool (throwError $ Failure backupCache_7) (pure cache) okay

backup :: (Member (Reader Env) r, Member IO r) => Path Absolute -> Cache -> Eff r ()
backup dir (Cache cache) = do
  ss <- asks settings
  send . notify ss . backupCache_8 $ langOf ss
  send $ putStrLn ""  -- So that the cursor can rise at first.
  copyAndNotify dir (M.elems cache) 1

-- | Manages the file copying and display of the real-time progress notifier.
copyAndNotify :: (Member (Reader Env) r, Member IO r) => Path Absolute -> [PackagePath] -> Int -> Eff r ()
copyAndNotify _ [] _ = pure ()
copyAndNotify dir (PackagePath p : ps) n = do
  ss <- asks settings
  send $ raiseCursorBy 1
  send . warn ss . copyAndNotify_1 n $ langOf ss
  send $ copyFile p dir
>>>>>>> 27fd480f
  copyAndNotify dir ps $ n + 1

-- | Keeps a certain number of package files in the cache according to
-- a number provided by the user. The rest are deleted.
<<<<<<< HEAD
cleanCache :: (Carrier sig m, Member (Reader Env) sig, Member (Error Failure) sig, Member (Lift IO) sig) =>
  Word -> m ()
cleanCache toSave
  | toSave == 0 = asks settings >>= \ss -> sendM (warn ss . cleanCache_2 $ langOf ss) >> (liftEitherM . sendM . pacman $ ["-Scc"])
  | otherwise   = do
      ss <- asks settings
      sendM . warn ss . cleanCache_3 toSave $ langOf ss
      okay <- sendM $ optionalPrompt ss cleanCache_4
      bool (throwError $ Failure cleanCache_5) (clean (fromIntegral toSave)) okay

clean :: (Carrier sig m, Member (Reader Env) sig, Member (Lift IO) sig) => Int -> m ()
clean toSave = do
  ss <- asks settings
  sendM . notify ss . cleanCache_6 $ langOf ss
=======
cleanCache :: (Member (Reader Env) r, Member (Error Failure) r, Member IO r) => Word -> Eff r ()
cleanCache toSave
  | toSave == 0 = asks settings >>= \ss ->
      send (warn ss . cleanCache_2 $ langOf ss) >> liftEitherM (pacman ["-Scc"])
  | otherwise   = do
      ss <- asks settings
      send . warn ss . cleanCache_3 toSave $ langOf ss
      okay <- send $ optionalPrompt ss cleanCache_4
      bool (throwError $ Failure cleanCache_5) (clean (fromIntegral toSave)) okay

clean :: (Member (Reader Env) r, Member IO r) => Int -> Eff r ()
clean toSave = do
  ss <- asks settings
  send . notify ss . cleanCache_6 $ langOf ss
>>>>>>> 27fd480f
  let cachePath = either id id . cachePathOf $ commonConfigOf ss
  (Cache cache) <- sendM $ cacheContents cachePath
  let !files    = M.elems cache
      grouped   = take toSave . reverse <$> groupByName files
      toRemove  = files \\ fold grouped
  sendM $ traverse_ removeFile $ map path toRemove

-- | Only package files with a version not in any PkgState will be
-- removed.
<<<<<<< HEAD
cleanNotSaved :: (Carrier sig m, Member (Reader Env) sig, Member (Lift IO) sig) => m ()
cleanNotSaved = do
  ss <- asks settings
  sendM . notify ss . cleanNotSaved_1 $ langOf ss
  sfs <- sendM getStateFiles
  states <- fmap catMaybes . sendM $ traverse readState sfs
=======
cleanNotSaved :: (Member (Reader Env) r, Member IO r) => Eff r ()
cleanNotSaved = do
  ss <- asks settings
  send . notify ss . cleanNotSaved_1 $ langOf ss
  sfs <- send getStateFiles
  states <- fmap catMaybes . send $ traverse readState sfs
>>>>>>> 27fd480f
  let cachePath = either id id . cachePathOf $ commonConfigOf ss
  (Cache cache)  <- sendM $ cacheContents cachePath
  let duds = M.filterWithKey (\p _ -> any (inState p) states) cache
  prop <- sendM . optionalPrompt ss $ cleanNotSaved_2 $ M.size duds
  when prop . sendM . traverse_ removeFile . map path $ M.elems duds

-- | Typically takes the contents of the package cache as an argument.
groupByName :: [PackagePath] -> [[PackagePath]]
groupByName pkgs = groupBy sameBaseName $ sort pkgs
    where sameBaseName a b = baseName a == baseName b
          baseName p = simplepkg p ^? _Just . field @"name"<|MERGE_RESOLUTION|>--- conflicted
+++ resolved
@@ -51,12 +51,8 @@
 
 -- | Interactive. Gives the user a choice as to exactly what versions
 -- they want to downgrade to.
-<<<<<<< HEAD
-downgradePackages :: (Carrier sig m, Member (Reader Env) sig, Member (Error Failure) sig, Member (Lift IO) sig) => NESet PkgName -> m ()
-=======
-downgradePackages :: (Member (Reader Env) r, Member (Error Failure) r, Member IO r) =>
-  NESet PkgName -> Eff r ()
->>>>>>> 27fd480f
+downgradePackages :: (Carrier sig m, Member (Reader Env) sig, Member (Error Failure) sig, Member (Lift IO) sig) => 
+  NESet PkgName -> m ()
 downgradePackages pkgs = do
   ss    <- asks settings
   let cachePath = either id id . cachePathOf $ commonConfigOf ss
@@ -69,30 +65,20 @@
 
 -- | For a given package, get a choice from the user about which version of it to
 -- downgrade to.
-<<<<<<< HEAD
-getDowngradeChoice :: (Carrier sig m, Member (Reader Env) sig, Member (Error Failure) sig, Member (Lift IO) sig) => Cache -> PkgName -> m PackagePath
-=======
-getDowngradeChoice :: (Member (Reader Env) r, Member (Error Failure) r, Member IO r) =>
-  Cache -> PkgName -> Eff r PackagePath
->>>>>>> 27fd480f
+getDowngradeChoice :: (Carrier sig m, Member (Reader Env) sig, Member (Error Failure) sig, Member (Lift IO) sig) => 
+  Cache -> PkgName -> m PackagePath
 getDowngradeChoice cache pkg =
   case nonEmpty $ getChoicesFromCache cache pkg of
     Nothing      -> throwError . Failure $ reportBadDowngradePkgs_2 pkg
     Just choices -> do
       ss <- asks settings
-<<<<<<< HEAD
       sendM . notify ss . getDowngradeChoice_1 pkg $ langOf ss
       sendM $ getSelection (T.pack . toFilePath . path) choices
-=======
-      send . notify ss . getDowngradeChoice_1 pkg $ langOf ss
-      send $ getSelection (T.pack . toFilePath . path) choices
->>>>>>> 27fd480f
 
 getChoicesFromCache :: Cache -> PkgName -> [PackagePath]
 getChoicesFromCache (Cache cache) p = sort . M.elems $ M.filterWithKey (\(SimplePkg pn _) _ -> p == pn) cache
 
 -- | Print all package filenames that match a given `T.Text`.
-<<<<<<< HEAD
 searchCache :: (Carrier sig m, Member (Reader Env) sig, Member (Lift IO) sig) => T.Text -> m ()
 searchCache ps = do
   ss <- asks settings
@@ -102,22 +88,11 @@
 -- | The destination folder must already exist for the back-up to begin.
 backupCache :: (Carrier sig m, Member (Reader Env) sig, Member (Error Failure) sig, Member (Lift IO) sig) =>
   Path Absolute -> m ()
-=======
-searchCache :: (Member (Reader Env) r, Member IO r) => T.Text -> Eff r ()
-searchCache ps = do
-  ss <- asks settings
-  matches <- send $ cacheMatches ss ps
-  send . traverse_ (putStrLn . toFilePath . path) $ sort matches
-
--- | The destination folder must already exist for the back-up to begin.
-backupCache :: (Member (Reader Env) r, Member (Error Failure) r, Member IO r) => Path Absolute -> Eff r ()
->>>>>>> 27fd480f
 backupCache dir = do
   exists <- sendM $ doesDirectoryExist dir
   if | not exists -> throwError $ Failure backupCache_3
      | otherwise  -> confirmBackup dir >>= backup dir
 
-<<<<<<< HEAD
 confirmBackup :: (Carrier sig m, Member (Reader Env) sig, Member (Error Failure) sig, Member (Lift IO) sig) =>
   Path Absolute -> m Cache
 confirmBackup dir = do
@@ -145,37 +120,10 @@
   sendM $ raiseCursorBy 1
   sendM . warn ss . copyAndNotify_1 n $ langOf ss
   sendM $ copyFile p dir
-=======
-confirmBackup :: (Member (Reader Env) r, Member (Error Failure) r, Member IO r) => Path Absolute -> Eff r Cache
-confirmBackup dir = do
-  ss    <- asks settings
-  cache <- send . cacheContents . either id id . cachePathOf $ commonConfigOf ss
-  send . notify ss $ backupCache_4 (toFilePath dir) (langOf ss)
-  send . notify ss $ backupCache_5 (M.size $ _cache cache) (langOf ss)
-  okay  <- send $ optionalPrompt ss backupCache_6
-  bool (throwError $ Failure backupCache_7) (pure cache) okay
-
-backup :: (Member (Reader Env) r, Member IO r) => Path Absolute -> Cache -> Eff r ()
-backup dir (Cache cache) = do
-  ss <- asks settings
-  send . notify ss . backupCache_8 $ langOf ss
-  send $ putStrLn ""  -- So that the cursor can rise at first.
-  copyAndNotify dir (M.elems cache) 1
-
--- | Manages the file copying and display of the real-time progress notifier.
-copyAndNotify :: (Member (Reader Env) r, Member IO r) => Path Absolute -> [PackagePath] -> Int -> Eff r ()
-copyAndNotify _ [] _ = pure ()
-copyAndNotify dir (PackagePath p : ps) n = do
-  ss <- asks settings
-  send $ raiseCursorBy 1
-  send . warn ss . copyAndNotify_1 n $ langOf ss
-  send $ copyFile p dir
->>>>>>> 27fd480f
   copyAndNotify dir ps $ n + 1
 
 -- | Keeps a certain number of package files in the cache according to
 -- a number provided by the user. The rest are deleted.
-<<<<<<< HEAD
 cleanCache :: (Carrier sig m, Member (Reader Env) sig, Member (Error Failure) sig, Member (Lift IO) sig) =>
   Word -> m ()
 cleanCache toSave
@@ -190,22 +138,6 @@
 clean toSave = do
   ss <- asks settings
   sendM . notify ss . cleanCache_6 $ langOf ss
-=======
-cleanCache :: (Member (Reader Env) r, Member (Error Failure) r, Member IO r) => Word -> Eff r ()
-cleanCache toSave
-  | toSave == 0 = asks settings >>= \ss ->
-      send (warn ss . cleanCache_2 $ langOf ss) >> liftEitherM (pacman ["-Scc"])
-  | otherwise   = do
-      ss <- asks settings
-      send . warn ss . cleanCache_3 toSave $ langOf ss
-      okay <- send $ optionalPrompt ss cleanCache_4
-      bool (throwError $ Failure cleanCache_5) (clean (fromIntegral toSave)) okay
-
-clean :: (Member (Reader Env) r, Member IO r) => Int -> Eff r ()
-clean toSave = do
-  ss <- asks settings
-  send . notify ss . cleanCache_6 $ langOf ss
->>>>>>> 27fd480f
   let cachePath = either id id . cachePathOf $ commonConfigOf ss
   (Cache cache) <- sendM $ cacheContents cachePath
   let !files    = M.elems cache
@@ -215,21 +147,12 @@
 
 -- | Only package files with a version not in any PkgState will be
 -- removed.
-<<<<<<< HEAD
 cleanNotSaved :: (Carrier sig m, Member (Reader Env) sig, Member (Lift IO) sig) => m ()
 cleanNotSaved = do
   ss <- asks settings
   sendM . notify ss . cleanNotSaved_1 $ langOf ss
   sfs <- sendM getStateFiles
   states <- fmap catMaybes . sendM $ traverse readState sfs
-=======
-cleanNotSaved :: (Member (Reader Env) r, Member IO r) => Eff r ()
-cleanNotSaved = do
-  ss <- asks settings
-  send . notify ss . cleanNotSaved_1 $ langOf ss
-  sfs <- send getStateFiles
-  states <- fmap catMaybes . send $ traverse readState sfs
->>>>>>> 27fd480f
   let cachePath = either id id . cachePathOf $ commonConfigOf ss
   (Cache cache)  <- sendM $ cacheContents cachePath
   let duds = M.filterWithKey (\p _ -> any (inState p) states) cache
