{-# LANGUAGE BangPatterns      #-}
{-# LANGUAGE DataKinds         #-}
{-# LANGUAGE FlexibleContexts  #-}
{-# LANGUAGE MonoLocalBinds    #-}
{-# LANGUAGE MultiWayIf        #-}
{-# LANGUAGE OverloadedStrings #-}
{-# LANGUAGE TypeApplications  #-}
{-# LANGUAGE ViewPatterns      #-}

-- |
-- Module    : Aura.Commands.A
-- Copyright : (c) Colin Woodbury, 2012 - 2020
-- License   : GPL3
-- Maintainer: Colin Woodbury <colin@fosskers.ca>
--
-- Handle all @-A@ flags - those which involve viewing and building packages
-- from the AUR.

module Aura.Commands.A
  ( I.install
  , upgradeAURPkgs
  , aurPkgInfo
  , aurPkgSearch
  , I.displayPkgDeps
  , displayPkgbuild
  , aurJson
  ) where

import           Aura.Colour
import           Aura.Core
import qualified Aura.Install as I
import           Aura.Languages
import           Aura.Packages.AUR
import           Aura.Pkgbuild.Fetch
import           Aura.Settings
import           Aura.State (saveState)
import           Aura.Types
import           Aura.Utils
<<<<<<< HEAD
=======
import           BasePrelude hiding ((<+>))
>>>>>>> 98ae5f79
import           Control.Effect (Carrier, Member)
import           Control.Effect.Error (Error)
import           Control.Effect.Lift (Lift, sendM)
import           Control.Effect.Reader (Reader, asks)
import           Control.Error.Util (hush)
<<<<<<< HEAD
import           Data.Aeson.Encode.Pretty (encodePretty)
=======
import           Data.Aeson.Encode.Pretty (encodePrettyToTextBuilder)
>>>>>>> 98ae5f79
import           Data.Generics.Product (field)
import qualified Data.List.NonEmpty as NEL
import           Data.Set.NonEmpty (NESet)
import qualified Data.Set.NonEmpty as NES
import           Data.Text.Prettyprint.Doc
import           Data.Text.Prettyprint.Doc.Render.Terminal
import           Data.Versions (Versioning, prettyV, versioning)
import           Lens.Micro (each, (^..))
import           Linux.Arch.Aur
import           Network.HTTP.Client (Manager)
import           RIO hiding (Reader, asks)
import qualified RIO.ByteString as B
import qualified RIO.ByteString.Lazy as BL
import           RIO.List (intersperse)
import           RIO.List.Partial (maximum)
import qualified RIO.Set as S
import qualified RIO.Text as T
import           RIO.Text.Partial (splitOn)
import           Text.Printf (printf)

---

-- | The result of @-Au@.
upgradeAURPkgs :: (Carrier sig m, Member (Reader Env) sig, Member (Error Failure) sig, Member (Lift IO) sig) => Set PkgName -> m ()
upgradeAURPkgs pkgs = do
  ss <- asks settings
  sendM . notify ss . upgradeAURPkgs_1 $ langOf ss
  sendM (foreigns ss) >>= traverse_ (upgrade pkgs) . NES.nonEmptySet

-- | Foreign packages to consider for upgrading, after "ignored packages" have
-- been taken into consideration.
foreigns :: Settings -> IO (Set SimplePkg)
foreigns ss = S.filter (notIgnored . view (field @"name")) <$> foreignPackages
  where notIgnored p = not . S.member p $ ignoresOf ss

upgrade :: (Carrier sig m, Member (Reader Env) sig, Member (Error Failure) sig, Member (Lift IO) sig) =>
<<<<<<< HEAD
  Set PkgName -> NESet SimplePkg -> m ()
=======
  S.Set PkgName -> NESet SimplePkg -> m ()
>>>>>>> 98ae5f79
upgrade pkgs fs = do
  ss        <- asks settings
  toUpgrade <- possibleUpdates fs
  let !names = map (PkgName . aurNameOf . fst) toUpgrade
  auraFirst <- auraCheck names
  case auraFirst of
    Just a  -> auraUpgrade a
    Nothing -> do
      devel <- develPkgCheck
      sendM . notify ss . upgradeAURPkgs_2 $ langOf ss
      if | null toUpgrade && null devel -> sendM . warn ss . upgradeAURPkgs_3 $ langOf ss
         | otherwise -> do
             reportPkgsToUpgrade toUpgrade (toList devel)
             sendM . unless (switch ss DryRun) $ saveState ss
             traverse_ I.install . NES.nonEmptySet $ S.fromList names <> pkgs <> devel

possibleUpdates :: (Carrier sig m, Member (Reader Env) sig, Member (Error Failure) sig, Member (Lift IO) sig) =>
  NESet SimplePkg -> m [(AurInfo, Versioning)]
possibleUpdates (NES.toList -> pkgs) = do
  aurInfos <- aurInfo $ fmap (^. field @"name") pkgs
  let !names  = map aurNameOf aurInfos
      aurPkgs = NEL.filter (\(SimplePkg (PkgName n) _) -> n `elem` names) pkgs
  pure . filter isntMostRecent . zip aurInfos $ aurPkgs ^.. each . field @"version"

-- | Is there an update for Aura that we could apply first?
auraCheck :: (Carrier sig m, Member (Reader Env) sig, Member (Lift IO) sig) => [PkgName] -> m (Maybe PkgName)
auraCheck ps = join <$> traverse f auraPkg
  where f a = do
          ss <- asks settings
          bool Nothing (Just a) <$> sendM (optionalPrompt ss auraCheck_1)
        auraPkg | "aura" `elem` ps     = Just "aura"
                | "aura-bin" `elem` ps = Just "aura-bin"
                | otherwise            = Nothing

auraUpgrade :: (Carrier sig m, Member (Reader Env) sig, Member (Error Failure) sig, Member (Lift IO) sig) => PkgName -> m ()
auraUpgrade = I.install . NES.singleton

develPkgCheck :: (Carrier sig m, Member (Reader Env) sig, Member (Lift IO) sig) => m (Set PkgName)
develPkgCheck = asks settings >>= \ss ->
  if switch ss RebuildDevel then sendM develPkgs else pure S.empty

-- | The result of @-Ai@.
aurPkgInfo :: (Carrier sig m, Member (Reader Env) sig, Member (Error Failure) sig, Member (Lift IO) sig) => NESet PkgName -> m ()
aurPkgInfo = aurInfo . NES.toList >=> traverse_ displayAurPkgInfo

displayAurPkgInfo :: (Carrier sig m, Member (Reader Env) sig, Member (Lift IO) sig) => AurInfo -> m ()
displayAurPkgInfo ai = asks settings >>= \ss -> sendM . putTextLn $ renderAurPkgInfo ss ai <> "\n"

renderAurPkgInfo :: Settings -> AurInfo -> Text
renderAurPkgInfo ss ai = dtot . colourCheck ss $ entrify ss fields entries
    where fields   = infoFields . langOf $ ss
          entries = [ magenta "aur"
                    , annotate bold . pretty $ aurNameOf ai
                    , pretty $ aurVersionOf ai
                    , outOfDateMsg (dateObsoleteOf ai) $ langOf ss
                    , orphanedMsg (aurMaintainerOf ai) $ langOf ss
                    , cyan . maybe "(null)" pretty $ urlOf ai
                    , pretty . pkgUrl . PkgName $ aurNameOf ai
                    , pretty . T.unwords $ licenseOf ai
                    , pretty . T.unwords $ dependsOf ai
                    , pretty . T.unwords $ makeDepsOf ai
                    , yellow . pretty $ aurVotesOf ai
                    , yellow . pretty . T.pack . printf "%0.2f" $ popularityOf ai
                    , maybe "(null)" pretty $ aurDescriptionOf ai ]

-- | The result of @-As@.
aurPkgSearch :: (Monad m, Carrier sig m, Member (Reader Env) sig, Member (Error Failure) sig, Member (Lift IO) sig) =>
  Text -> m ()
aurPkgSearch regex = do
  ss <- asks settings
  db <- S.map (^. field @"name" . field @"name") <$> sendM foreignPackages
  let t = case truncationOf $ buildConfigOf ss of  -- Can't this go anywhere else?
            None   -> id
            Head n -> take $ fromIntegral n
            Tail n -> reverse . take (fromIntegral n) . reverse
  results <- fmap (\x -> (x, aurNameOf x `S.member` db)) . t
            <$> aurSearch regex
  sendM $ traverse_ (putTextLn . renderSearch ss regex) results

renderSearch :: Settings -> Text -> (AurInfo, Bool) -> Text
renderSearch ss r (i, e) = searchResult
    where searchResult = if switch ss LowVerbosity then sparseInfo else dtot $ colourCheck ss verboseInfo
          sparseInfo   = aurNameOf i
          verboseInfo  = repo <> n <+> v <+> "(" <> l <+> "|" <+> p <>
                         ")" <> (if e then annotate bold " [installed]" else "") <> "\n    " <> d
          repo = magenta "aur/"
          n = fold . intersperse (bCyan $ pretty r) . map (annotate bold . pretty) . splitOn r $ aurNameOf i
          d = maybe "(null)" pretty $ aurDescriptionOf i
          l = yellow . pretty $ aurVotesOf i  -- `l` for likes?
          p = yellow . pretty . T.pack . printf "%0.2f" $ popularityOf i
          v = case dateObsoleteOf i of
            Just _  -> red . pretty $ aurVersionOf i
            Nothing -> green . pretty $ aurVersionOf i

-- | The result of @-Ap@.
displayPkgbuild :: (Monad m, Carrier sig m, Member (Reader Env) sig, Member (Lift IO) sig) =>
  NESet PkgName -> m ()
displayPkgbuild ps = do
  man <- asks (managerOf . settings)
  pbs <- catMaybes <$> traverse (sendM . getPkgbuild man) (toList ps)
  sendM . traverse_ (\p -> B.putStr @IO p >> B.putStr "\n") $ pbs ^.. each . field @"pkgbuild"

isntMostRecent :: (AurInfo, Versioning) -> Bool
isntMostRecent (ai, v) = trueVer > Just v
  where trueVer = hush . versioning $ aurVersionOf ai

-- | Similar to @-Ai@, but yields the raw data as JSON instead.
aurJson :: (Carrier sig m , Member (Reader Env) sig, Member (Error Failure) sig, Member (Lift IO) sig) =>
  NESet PkgName -> m ()
aurJson ps = do
  m <- asks (managerOf . settings)
  infos <- liftMaybeM (Failure connectionFailure_1) . fmap hush . sendM $ f m ps
  sendM $ traverse_ (BL.putStrLn @IO . encodePretty) infos
  where
    f :: Manager -> NESet PkgName -> IO (Either ClientError [AurInfo])
    f m = info m . (^.. each . field @"name") . toList


------------
-- REPORTING
------------
reportPkgsToUpgrade :: (Carrier sig m, Member (Reader Env) sig, Member (Lift IO) sig) =>
  [(AurInfo, Versioning)] -> [PkgName] -> m ()
reportPkgsToUpgrade ups pns = do
  ss <- asks settings
  sendM . notify ss . reportPkgsToUpgrade_1 $ langOf ss
  sendM $ putDoc (colourCheck ss . vcat $ map f ups' <> map g devels) >> putTextLn "\n"
  where devels   = pns ^.. each . field @"name"
        ups'     = map (second prettyV) ups
        nLen     = maximum $ map (T.length . aurNameOf . fst) ups <> map T.length devels
        vLen     = maximum $ map (T.length . snd) ups'
        g = annotate (color Cyan) . pretty
        f (p, v) = hsep [ cyan . fill nLen . pretty $ aurNameOf p
                        , "::"
                        , yellow . fill vLen $ pretty v
                        , "->"
                        , green . pretty $ aurVersionOf p ]<|MERGE_RESOLUTION|>--- conflicted
+++ resolved
@@ -36,20 +36,12 @@
 import           Aura.State (saveState)
 import           Aura.Types
 import           Aura.Utils
-<<<<<<< HEAD
-=======
-import           BasePrelude hiding ((<+>))
->>>>>>> 98ae5f79
 import           Control.Effect (Carrier, Member)
 import           Control.Effect.Error (Error)
 import           Control.Effect.Lift (Lift, sendM)
 import           Control.Effect.Reader (Reader, asks)
 import           Control.Error.Util (hush)
-<<<<<<< HEAD
 import           Data.Aeson.Encode.Pretty (encodePretty)
-=======
-import           Data.Aeson.Encode.Pretty (encodePrettyToTextBuilder)
->>>>>>> 98ae5f79
 import           Data.Generics.Product (field)
 import qualified Data.List.NonEmpty as NEL
 import           Data.Set.NonEmpty (NESet)
@@ -86,11 +78,7 @@
   where notIgnored p = not . S.member p $ ignoresOf ss
 
 upgrade :: (Carrier sig m, Member (Reader Env) sig, Member (Error Failure) sig, Member (Lift IO) sig) =>
-<<<<<<< HEAD
   Set PkgName -> NESet SimplePkg -> m ()
-=======
-  S.Set PkgName -> NESet SimplePkg -> m ()
->>>>>>> 98ae5f79
 upgrade pkgs fs = do
   ss        <- asks settings
   toUpgrade <- possibleUpdates fs
