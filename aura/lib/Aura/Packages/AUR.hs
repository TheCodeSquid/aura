{-# LANGUAGE BangPatterns          #-}
{-# LANGUAGE DataKinds             #-}
{-# LANGUAGE DuplicateRecordFields #-}
{-# LANGUAGE FlexibleContexts      #-}
{-# LANGUAGE MonoLocalBinds        #-}
{-# LANGUAGE OverloadedStrings     #-}
{-# LANGUAGE TypeApplications      #-}

-- |
-- Module    : Aura.Packages.AUR
-- Copyright : (c) Colin Woodbury, 2012 - 2019
-- License   : GPL3
-- Maintainer: Colin Woodbury <colin@fosskers.ca>
--
-- Module for connecting to the AUR servers, downloading PKGBUILDs and package
-- sources.

module Aura.Packages.AUR
  ( -- * Batch Querying
    aurLookup
  , aurRepo
    -- * Single Querying
  , aurInfo
  , aurSearch
    -- * Source Retrieval
  , clone
  , pkgUrl
  ) where

import           Aura.Core
import           Aura.Languages
import           Aura.Pkgbuild.Fetch
import           Aura.Settings
import           Aura.Types
import           BasePrelude hiding (head)
import           Control.Compactable (fmapEither)
import           Control.Concurrent.STM.TVar (modifyTVar')
import           Control.Error.Util (hush, note)
import           Control.Effect (Carrier, Member)
import           Control.Effect.Error (Error)
import           Control.Effect.Lift (Lift, sendM)
import           Control.Effect.Reader (Reader, asks)
import           Control.Monad.Trans.Class (lift)
import           Control.Monad.Trans.Maybe
import           Control.Scheduler (Comp(..), traverseConcurrently)
import           Data.Generics.Product (field)
import qualified Data.List.NonEmpty as NEL
import qualified Data.Map.Strict as M
import qualified Data.Set as S
import           Data.Set.NonEmpty (NESet)
import qualified Data.Set.NonEmpty as NES
import qualified Data.Text as T
import           Data.Versions (versioning)
import           Lens.Micro (each, non, to, (^.), (^..))
import           Linux.Arch.Aur
import           Network.HTTP.Client (Manager)
import           System.Path
import           System.Path.IO (getCurrentDirectory)
import           System.Process.Typed

---

-- | Attempt to retrieve info about a given `S.Set` of packages from the AUR.
aurLookup :: Manager -> NESet PkgName -> IO (Maybe (S.Set PkgName, S.Set Buildable))
aurLookup m names = runMaybeT $ do
  infos <- MaybeT . fmap hush . info m $ foldr (\(PkgName pn) acc -> pn : acc) [] names
  badsgoods <- lift $ traverseConcurrently Par' (buildable m) infos
  let (bads, goods) = partitionEithers badsgoods
      goodNames     = S.fromList $ goods ^.. each . field @"name"
  pure (S.fromList bads <> NES.toSet names S.\\ goodNames, S.fromList goods)

-- | Yield fully realized `Package`s from the AUR.
aurRepo :: IO Repository
aurRepo = do
  tv <- newTVarIO mempty

  -- TODO Use `data-or` here to offer `Or (NESet PkgName) (NESet Package)`?
  -- Yes that sounds like a good idea :)
  let f :: Settings -> NESet PkgName -> IO (Maybe (S.Set PkgName, S.Set Package))
      f ss ps = do
        --- Retrieve cached Packages ---
        cache <- readTVarIO tv
        let (uncached, cached) = fmapEither (\p -> note p $ M.lookup p cache) $ toList ps
        --- Lookup uncached Packages ---
        case NEL.nonEmpty uncached of
          Nothing -> pure $ Just (S.empty, S.fromList cached)
          Just uncached' -> runMaybeT $ do
            (bads, goods) <- MaybeT . aurLookup (managerOf ss) $ NES.fromList uncached'
            pkgs <- lift . traverse (packageBuildable ss) $ toList goods
            --- Update Cache ---
            let m = M.fromList $ map (pname &&& id) pkgs
            liftIO . atomically $ modifyTVar' tv (<> m)
            pure (bads, S.fromList $ cached <> pkgs)

  pure $ Repository tv f

buildable :: Manager -> AurInfo -> IO (Either PkgName Buildable)
buildable m ai = do
  let !bse = PkgName $ pkgBaseOf ai
      mver = hush . versioning $ aurVersionOf ai
  mpb <- getPkgbuild m bse  -- Using the package base ensures split packages work correctly.
  case (,) <$> mpb <*> mver of
    Nothing        -> pure . Left . PkgName $ aurNameOf ai
    Just (pb, ver) -> pure $ Right Buildable
      { name     = PkgName $ aurNameOf ai
      , version  = ver
      , base     = bse
      , provides = providesOf ai ^. to listToMaybe . non (aurNameOf ai) . to Provides
      -- TODO This is a potentially naughty mapMaybe, since deps that fail to
      -- parse will be silently dropped. Unfortunately there isn't much to be
      -- done - `aurLookup` and `aurRepo` which call this function only report
      -- existence errors (i.e. "this package couldn't be found at all").
      , deps       = mapMaybe parseDep $ dependsOf ai ++ makeDepsOf ai
      , pkgbuild   = pb
      , isExplicit = False }

----------------
-- AUR PKGBUILDS
----------------
aurLink :: Path Unrooted
aurLink = fromUnrootedFilePath "https://aur.archlinux.org"

-- | A package's home URL on the AUR.
pkgUrl :: PkgName -> T.Text
pkgUrl (PkgName pkg) = T.pack . toUnrootedFilePath $ aurLink </> fromUnrootedFilePath "packages" </> fromUnrootedFilePath (T.unpack pkg)

-------------------
-- SOURCES FROM GIT
-------------------
-- | Attempt to clone a package source from the AUR.
clone :: Buildable -> IO (Maybe (Path Absolute))
clone b = do
  ec <- runProcess . setStderr closed . setStdout closed $ proc "git" [ "clone", "--depth", "1", toUnrootedFilePath url ]
  case ec of
    (ExitFailure _) -> pure Nothing
    ExitSuccess     -> do
      pwd <- getCurrentDirectory
      pure . Just $ pwd </> (b ^. field @"base" . field @"name" . to (fromUnrootedFilePath . T.unpack))
  where url = aurLink </> (b ^. field @"base" . field @"name" . to (fromUnrootedFilePath . T.unpack)) <.> FileExt "git"

------------
-- RPC CALLS
------------
sortAurInfo :: Maybe BuildSwitch -> [AurInfo] -> [AurInfo]
sortAurInfo bs ai = sortBy compare' ai
  where compare' = case bs of
                     Just SortAlphabetically -> compare `on` aurNameOf
                     _ -> \x y -> compare (aurVotesOf y) (aurVotesOf x)

-- | Frontend to the `aur` library. For @-As@.
aurSearch :: (Carrier sig m, Member (Reader Env) sig, Member (Error Failure) sig, Member (Lift IO) sig) =>
  T.Text -> m [AurInfo]
aurSearch regex = do
  ss  <- asks settings
<<<<<<< HEAD
  res <- liftMaybeM (Failure connectionFailure_1) . sendM $ search (managerOf ss) regex
=======
  res <- liftMaybeM (Failure connectionFailure_1) . fmap hush $ search (managerOf ss) regex
>>>>>>> e5dd2d3a
  pure $ sortAurInfo (bool Nothing (Just SortAlphabetically) $ switch ss SortAlphabetically) res

-- | Frontend to the `aur` library. For @-Ai@.
aurInfo :: (Carrier sig m, Member (Reader Env) sig, Member (Error Failure) sig, Member (Lift IO) sig) =>
  NonEmpty PkgName -> m [AurInfo]
aurInfo pkgs = do
  m   <- asks (managerOf . settings)
<<<<<<< HEAD
  res <- liftMaybeM (Failure connectionFailure_1) . sendM . info m . map (^. field @"name") $ toList pkgs
=======
  res <- liftMaybeM (Failure connectionFailure_1) . fmap hush . info m . map (^. field @"name") $ toList pkgs
>>>>>>> e5dd2d3a
  pure $ sortAurInfo (Just SortAlphabetically) res<|MERGE_RESOLUTION|>--- conflicted
+++ resolved
@@ -152,11 +152,7 @@
   T.Text -> m [AurInfo]
 aurSearch regex = do
   ss  <- asks settings
-<<<<<<< HEAD
-  res <- liftMaybeM (Failure connectionFailure_1) . sendM $ search (managerOf ss) regex
-=======
-  res <- liftMaybeM (Failure connectionFailure_1) . fmap hush $ search (managerOf ss) regex
->>>>>>> e5dd2d3a
+  res <- liftMaybeM (Failure connectionFailure_1) . fmap hush . sendM $ search (managerOf ss) regex
   pure $ sortAurInfo (bool Nothing (Just SortAlphabetically) $ switch ss SortAlphabetically) res
 
 -- | Frontend to the `aur` library. For @-Ai@.
@@ -164,9 +160,5 @@
   NonEmpty PkgName -> m [AurInfo]
 aurInfo pkgs = do
   m   <- asks (managerOf . settings)
-<<<<<<< HEAD
-  res <- liftMaybeM (Failure connectionFailure_1) . sendM . info m . map (^. field @"name") $ toList pkgs
-=======
-  res <- liftMaybeM (Failure connectionFailure_1) . fmap hush . info m . map (^. field @"name") $ toList pkgs
->>>>>>> e5dd2d3a
+  res <- liftMaybeM (Failure connectionFailure_1) . fmap hush . sendM . info m . map (^. field @"name") $ toList pkgs
   pure $ sortAurInfo (Just SortAlphabetically) res