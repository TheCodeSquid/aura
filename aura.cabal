--- conflicted
+++ resolved
@@ -1,10 +1,6 @@
 name:                aura
 
-<<<<<<< HEAD
-version:             1.1.6.3
-=======
 version:             1.2.0.0
->>>>>>> fa796a5e
 
 synopsis:            A secure package manager for Arch Linux and the AUR, written in Haskell.
 
